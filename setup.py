from setuptools import setup

def readme():
    with open('README.rst') as f:
        return f.read()

setup(name='xkbcommon',
      version='0.1',
      description='Bindings for libxkbcommon using cffi',
      long_description=readme(),
      classifiers=[
          'Development Status :: 3 - Alpha',
          'License :: OSI Approved :: MIT License',
          'Programming Language :: Python :: 3.6',
          'Programming Language :: Python :: 3.7',
          'Programming Language :: Python :: 3.8',
          'Topic :: Software Development :: Libraries',
          'Intended Audience :: Developers',
      ],
      url='https://github.com/sde1000/python-xkbcommon',
      author='Stephen Early',
      author_email='steve@assorted.org.uk',
      license='MIT',
      packages=['xkbcommon'],
      zip_safe=True,
      test_suite='tests.test_xkb',
<<<<<<< HEAD
      setup_requires=["cffi>=1.5.0", "six"],
      install_requires=["cffi>=1.5.0", "six"],
      cffi_modules=["xkbcommon/ffi_build.py:ffibuilder"],
=======
      setup_requires=["cffi>=1.5.0"],
      install_requires=["cffi>=1.5.0"],
      cffi_modules=["ffi_build.py:ffibuilder"],
>>>>>>> 18c468cf
)<|MERGE_RESOLUTION|>--- conflicted
+++ resolved
@@ -24,13 +24,7 @@
       packages=['xkbcommon'],
       zip_safe=True,
       test_suite='tests.test_xkb',
-<<<<<<< HEAD
-      setup_requires=["cffi>=1.5.0", "six"],
-      install_requires=["cffi>=1.5.0", "six"],
-      cffi_modules=["xkbcommon/ffi_build.py:ffibuilder"],
-=======
       setup_requires=["cffi>=1.5.0"],
       install_requires=["cffi>=1.5.0"],
-      cffi_modules=["ffi_build.py:ffibuilder"],
->>>>>>> 18c468cf
+      cffi_modules=["xkbcommon/ffi_build.py:ffibuilder"],
 )